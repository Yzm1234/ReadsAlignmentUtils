# -*- coding: utf-8 -*-
#BEGIN_HEADER
import os
import sys
import re
import time
import logging
from pprint import pprint
from pprint import pformat

from core import script_utils
from DataFileUtil.DataFileUtilClient import DataFileUtil
from DataFileUtil.baseclient import ServerError as DFUError
from ReadsAlignmentUtils.core.sam_tools import SamTools

#END_HEADER


class ReadsAlignmentUtils:
    '''
    Module Name:
    ReadsAlignmentUtils

    Module Description:
    A KBase module: ReadsAlignmentUtils

This module is intended for use by Aligners and Assemblers to upload and download alignment files.
The alignment may be uploaded as .sam or .bam files. Once uploaded, the alignment can be
downloaded in .sam, sorted .bam or .bai file formats. This utility also generates stats from
the stored alignment.
    '''

    ######## WARNING FOR GEVENT USERS ####### noqa
    # Since asynchronous IO can lead to methods - even the same method -
    # interrupting each other, you must be *very* careful when using global
    # state. A method could easily clobber the state set by another while
    # the latter method is running.
    ######################################### noqa
    VERSION = "0.0.1"
<<<<<<< HEAD
    GIT_URL = "git@github.com:arfathpasha/ReadsAlignmentUtils.git"
    GIT_COMMIT_HASH = "8ecbd3a2803b809b8b585a33d88099dc25df22fa"
=======
    GIT_URL = "https://github.com/kbaseapps/ReadsAlignmentUtils.git"
    GIT_COMMIT_HASH = "27548bb1058d7e020b8b352784351eedbe44f128"
>>>>>>> 21a7a1c5

    #BEGIN_CLASS_HEADER

    PARAM_IN_WS = 'ws_id_or_name'
    PARAM_IN_OBJ = 'obj_id_or_name'
    PARAM_IN_FILE = 'file_path'
    PARAM_IN_LIB_TYPE = 'library_type'
    PARAM_IN_CONDITION = 'condition'
    PARAM_IN_SAMPLE_ID = 'read_sample_id'
    PARAM_IN_GENOME_ID = 'genome_id'
    PARAM_IN_ALIGNED_USING = 'aligned_using'
    PARAM_IN_ALIGNER_VER = 'aligner_version'

    INVALID_WS_OBJ_NAME_RE = re.compile('[^\\w\\|._-]')
    INVALID_WS_NAME_RE = re.compile('[^\\w:._-]')


    def log(self, message, prefix_newline=False):
        print(('\n' if prefix_newline else '') +
              str(time.time()) + ': ' + message)


    def _get_file_path_info(self, file_path):

        ### returns the dir name, file base name and extension

        dir, file_name = os.path.split(file_path)
        file_base, file_ext = os.path.splitext(file_name)

        return dir, file_name, file_base, file_ext


    def _check_required_param(self, in_params, param_list):

       ###  Checks if each of the params in the list are in the input params

       for param in param_list:
            if (param not in in_params or not in_params[param]):
                raise ValueError(param + ' parameter is required')


    def _proc_ws_obj_params(self, ctx, params):

        ###  Checks the validity of workspace and object params and return them

        dfu = DataFileUtil(self.callback_url, token=ctx['token'])

        if isinstance(params[self.PARAM_IN_WS], int):
            ws_name_id = params[self.PARAM_IN_WS]
            # check if ws id is a valid one
        else:
            try:
                ws_name_id = dfu.ws_name_to_id(params[self.PARAM_IN_WS])
            except DFUError as se:
                prefix = se.message.split('.')[0]
                raise ValueError(prefix)

        self.log('Obtained workspace name/id ' + str(ws_name_id))

        # if already created
        # presence of this object id or name in the workspace is checked later

        obj_name_id = params[self.PARAM_IN_OBJ]

        return ws_name_id, obj_name_id


    def _proc_upload_alignment_params(self, ctx, params):

        ###  Checks the presence and validity of upload alignment params

        self._check_required_param(params, [self.PARAM_IN_WS,
                                            self.PARAM_IN_OBJ,
                                            self.PARAM_IN_FILE,
                                            self.PARAM_IN_LIB_TYPE,
                                            self.PARAM_IN_CONDITION,
                                            self.PARAM_IN_SAMPLE_ID,
                                            self.PARAM_IN_GENOME_ID
                                            ])

        ws_name_id, obj_name_id = self._proc_ws_obj_params(ctx, params)

        file_path = params.get(self.PARAM_IN_FILE)

        if not (os.path.isfile(file_path)):
            raise ValueError('File does not exist: ' + file_path)

        return ws_name_id, obj_name_id, file_path


    def _proc_download_alignment_params(self, ctx, params):

        ###  Checks the presence and validity of download alignment params

        self._check_required_param(params, [self.PARAM_IN_WS,
                                            self.PARAM_IN_OBJ])

        return self._proc_ws_obj_params(ctx, params)


    def _get_aligner_stats(self, file):

        ###  Gets the aligner stats from BAM file

        return self.samtools.get_stats(file)

    def _validate(self, params):
        samt = SamTools(self.config, self.__LOGGER)
        if 'ignore' in params:
            rval = samt.validate(ifile=params['file_path'], ipath=None,
                             ignore=params['ignore'])
        else:
            rval = samt.validate(ifile=params['file_path'], ipath=None)

        return rval


    #END_CLASS_HEADER

    # config contains contents of config file in a hash or None if it couldn't
    # be found
    def __init__(self, config):
        #BEGIN_CONSTRUCTOR
        self.config = config
        self.__LOGGER = logging.getLogger('KBaseRNASeq')
        if 'log_level' in config:
              self.__LOGGER.setLevel(config['log_level'])
        else:
              self.__LOGGER.setLevel(logging.INFO)
        streamHandler = logging.StreamHandler(sys.stdout)
        formatter = logging.Formatter("%(asctime)s - %(filename)s - %(lineno)d - %(levelname)s - %(message)s")
        formatter.converter = time.gmtime
        streamHandler.setFormatter(formatter)
        self.__LOGGER.addHandler(streamHandler)
        self.__LOGGER.info("Logger was set")

        script_utils.check_sys_stat(self.__LOGGER)

        self.scratch = config['scratch']
        self.callback_url = os.environ['SDK_CALLBACK_URL']
        self.samtools = SamTools(config)
        #END_CONSTRUCTOR
        pass


    def validate_alignment(self, ctx, params):
        """
        :param params: instance of type "ValidateAlignmentParams" (* Input
           parameters for validating a reads alignment *) -> structure:
           parameter "file_path" of String, parameter "ignore" of list of
           String
        :returns: instance of type "ValidateAlignmentOutput" (* Results from
           validate alignment *) -> structure: parameter "validated" of type
           "boolean" (A boolean - 0 for false, 1 for true. @range (0, 1))
        """
        # ctx is the context object
        # return variables are: returnVal
        #BEGIN validate_alignment

        rval = self._validate(params)

        if rval == 0:
            returnVal = {'validated': True }
        else:
            returnVal = {'validated': False }

        #END validate_alignment

        # At some point might do deeper type checking...
        if not isinstance(returnVal, dict):
            raise ValueError('Method validate_alignment return value ' +
                             'returnVal is not type dict as required.')
        # return the results
        return [returnVal]

    def upload_alignment(self, ctx, params):
        """
        Validates and uploads the reads alignment  *
        :param params: instance of type "UploadAlignmentParams" (* Required
           input parameters for uploading a reads alignment ws_id_or_name  - 
           Destination: A numeric value is interpreted as an id and an
           alpha-numeric value is interpreted as a name obj_id_or_name - 
           Destination: A numeric value is interpreted as an id and an
           alpha-numeric value as a name and with '/' as obj ref file_path   
           -  Source: file with the path of the sam or bam file to be
<<<<<<< HEAD
           uploaded library_type   - ‘single_end’ or ‘paired_end’ condition  
           - genome_id      -  workspace id of genome annotation that was
           used to build the alignment read_sample_id -  workspace id of read
           sample used to make the alignment file *) -> structure: parameter
           "ws_id_or_name" of String, parameter "obj_id_or_name" of String,
           parameter "file_path" of String, parameter "library_type" of
           String, parameter "condition" of String, parameter "genome_id" of
           String, parameter "read_sample_id" of String, parameter
           "aligned_using" of String, parameter "aligner_version" of String,
           parameter "aligner_opts" of mapping from String to String,
           parameter "replicate_id" of String, parameter "platform" of
           String, parameter "bowtie2_index" of type "ws_bowtieIndex_id",
           parameter "sampleset_id" of type "ws_Sampleset_id", parameter
           "mapped_sample_id" of mapping from String to mapping from String
           to String, parameter "validate" of type "boolean" (A boolean - 0
           for false, 1 for true. @range (0, 1)), parameter "ignore" of list
           of String
=======
           uploaded library_type   - ???single_end??? or ???paired_end???
           condition      - genome_id      -  workspace id of genome
           annotation that was used to build the alignment read_sample_id - 
           workspace id of read sample used to make the alignment file *) ->
           structure: parameter "ws_id_or_name" of String, parameter
           "obj_id_or_name" of String, parameter "file_path" of String,
           parameter "library_type" of String, parameter "condition" of
           String, parameter "genome_id" of String, parameter
           "read_sample_id" of String, parameter "aligned_using" of String,
           parameter "aligner_version" of String, parameter "aligner_opts" of
           mapping from String to String, parameter "replicate_id" of String,
           parameter "platform" of String, parameter "bowtie2_index" of type
           "ws_bowtieIndex_id", parameter "sampleset_id" of type
           "ws_Sampleset_id", parameter "mapped_sample_id" of mapping from
           String to mapping from String to String
>>>>>>> 21a7a1c5
        :returns: instance of type "UploadAlignmentOutput" (*  Output from
           uploading a reads alignment  *) -> structure: parameter "obj_ref"
           of String
        """
        # ctx is the context object
        # return variables are: returnVal
        #BEGIN upload_alignment

        self.log('Starting upload Reads Alignment, parsing parameters')
        ws_name_id, obj_name_id, file_path = self._proc_upload_alignment_params(ctx, params)

        dir, file_name, file_base, file_ext = self._get_file_path_info(file_path)

        # validate input file
        if 'validate' in params and params['validate'] is True:
            if self._validate(params) == 1:
                raise Exception('{0} failed validation'.format(file_path))

        # more file type and error checking - TO DO

        bam_file = file_path
        if file_ext.lower() == '.sam':
            # checks error from samtools - TO DO
            self.samtools.convert_sam_to_sorted_bam(file_name, dir)
            bam_file = os.path.join(dir, file_base + '.bam')

        dfu = DataFileUtil(self.callback_url, token=ctx['token'])

        uploaded_file = dfu.file_to_shock({'file_path': bam_file,
                                           'make_handle': 1
                                           })

        file_handle = uploaded_file['handle']
        file_size = uploaded_file['size']

        aligner_stats = self._get_aligner_stats(file_path)

        #  TO_DO:  whether and how to push these into provenance

        aligner_data = {'file': file_handle,
                       'size': file_size,
                       'aligned_using': params.get(self.PARAM_IN_ALIGNED_USING, 'None'),
                       'aligner_version': params.get(self.PARAM_IN_ALIGNER_VER, 'None'),
                       'library_type': params.get(self.PARAM_IN_LIB_TYPE),
                       'condition': params.get(self.PARAM_IN_CONDITION),
                       'read_sample_id': params.get(self.PARAM_IN_SAMPLE_ID),
                       'genome_id': params.get(self.PARAM_IN_GENOME_ID),
                       'alignment_stats': aligner_stats
                      }
        try:

            res = dfu.save_objects(
                {"id": ws_name_id,
                 "objects": [{
                     "type": "KBaseRNASeq.RNASeqAlignment",
                     "data": aligner_data,
                     "name": obj_name_id}
                 ]})[0]

        except Exception, e:
            self.log("Failed to save alignment to workspace")
            raise Exception(e)

        self.log('save complete')

        print("============== SAVE OBJECTS OUTPUT ===================")
        pprint(res)
        print("======================================================\n")

        returnVal = {'obj_ref': str(res[6]) + '/' + str(res[0]) + '/' + str(res[4])}

        print("uploaded object:")
        print(returnVal)

        #END upload_alignment

        # At some point might do deeper type checking...
        if not isinstance(returnVal, dict):
            raise ValueError('Method upload_alignment return value ' +
                             'returnVal is not type dict as required.')
        # return the results
        return [returnVal]

    def export_alignment(self, ctx, params):
        """
        Wrapper function for use by in-narrative downloaders to download alignments from shock *
        :param params: instance of type "ExportParams" -> structure:
           parameter "input_ref" of String
        :returns: instance of type "ExportOutput" -> structure: parameter
           "shock_id" of String
        """
        # ctx is the context object
        # return variables are: output
        #BEGIN export_alignment

        #  TO DO

        #END export_alignment

        # At some point might do deeper type checking...
        if not isinstance(output, dict):
            raise ValueError('Method export_alignment return value ' +
                             'output is not type dict as required.')
        # return the results
        return [output]

    def download_alignment(self, ctx, params):
        """
<<<<<<< HEAD
        Downloads alignment files in .bam, .sam and .bai formats. Also downloads alignment stats *
=======
        Downloads .bam and optional .bai and .sam files along with alignment stats *
>>>>>>> 21a7a1c5
        :param params: instance of type "DownloadAlignmentParams" (* Required
           input parameters for downloading a reads alignment ws_id_or_name 
           -  Destination: A numeric value is interpreted as an id and an
           alpha-numeric value is interpreted as a name obj_id_or_name - 
           Destination: A numeric value is interpreted as an id and an
           alpha-numeric value as a name and with '/' as obj ref *) ->
           structure: parameter "ws_id_or_name" of String, parameter
           "obj_id_or_name" of String, parameter "downloadBAM" of type
           "boolean" (A boolean - 0 for false, 1 for true. @range (0, 1)),
           parameter "downloadSAM" of type "boolean" (A boolean - 0 for
           false, 1 for true. @range (0, 1)), parameter "downloadBAI" of type
<<<<<<< HEAD
           "boolean" (A boolean - 0 for false, 1 for true. @range (0, 1)),
           parameter "validate" of type "boolean" (A boolean - 0 for false, 1
           for true. @range (0, 1)), parameter "ignore" of list of String
=======
           "boolean" (A boolean - 0 for false, 1 for true. @range (0, 1))
>>>>>>> 21a7a1c5
        :returns: instance of type "DownloadAlignmentOutput" (*  The output
           of the download method.  *) -> structure: parameter "ws_id" of
           String, parameter "bam_file" of String, parameter "sam_file" of
           String, parameter "bai_file" of String, parameter "stats" of type
           "AlignmentStats" (* @optional singletons multiple_alignments,
           properly_paired, alignment_rate, unmapped_reads, mapped_sections
           total_reads, mapped_reads *) -> structure: parameter
           "properly_paired" of Long, parameter "multiple_alignments" of
           Long, parameter "singletons" of Long, parameter "alignment_rate"
           of Double, parameter "unmapped_reads" of Long, parameter
           "mapped_reads" of Long, parameter "total_reads" of Long
        """
        # ctx is the context object
        # return variables are: returnVal
        #BEGIN download_alignment

        self.log('Running download_alignment with params:\n' +
                 pformat(params))

        ws_name_id, obj_name_id = self._proc_download_alignment_params(ctx, params)

        dfu = DataFileUtil(self.callback_url, token=ctx['token'])

        obj_ref = obj_name_id if '/' in obj_name_id else \
                    (str(ws_name_id) + '/' + str(obj_name_id))

        try:
            alignment = dfu.get_objects({'object_refs': [obj_ref]})['data']
        except DFUError as e:
            self.log('Logging stacktrace from workspace exception:\n' + e.data)
            raise

        print("=========== Alignment ===============")
        pprint(alignment)
        print("=====================================")

        ## check error from shock_to_file: to do

        output_dir = self.scratch

        file_ret = dfu.shock_to_file({
                                    'shock_id': alignment[0]['data']['file']['id'],
                                    'file_path': output_dir
                                    })

        ## make sure the output file is present: to do

        bam_file = alignment[0]['data']['file']['file_name']

        print(bam_file)

        dir, file_name, file_base, file_ext = self._get_file_path_info(bam_file)

        ## check flags in input param to see which files need to be created - TO DO

        ## check error from samtools - TO DO
        # self.samtools.convert_bam_to_sam(bam_file, self.scratch)
        sam_file = file_base + '.sam'

        # check error from samtools - TO DO
        bai_file = file_base + '.bai'
        self.samtools.create_bai_from_bam(bam_file, self.scratch)

        returnVal = {'ws_id': ws_name_id,
                     'bam_file': os.path.join(output_dir, bam_file),
                     'bai_file': os.path.join(output_dir, bai_file)
                    }

        #END download_alignment

        # At some point might do deeper type checking...
        if not isinstance(returnVal, dict):
            raise ValueError('Method download_alignment return value ' +
                             'returnVal is not type dict as required.')
        # return the results
        return [returnVal]
    def status(self, ctx):
        #BEGIN_STATUS
        returnVal = {'state': "OK",
                     'message': "",
                     'version': self.VERSION,
                     'git_url': self.GIT_URL,
                     'git_commit_hash': self.GIT_COMMIT_HASH}
        #END_STATUS
        return [returnVal]<|MERGE_RESOLUTION|>--- conflicted
+++ resolved
@@ -37,13 +37,8 @@
     # the latter method is running.
     ######################################### noqa
     VERSION = "0.0.1"
-<<<<<<< HEAD
     GIT_URL = "git@github.com:arfathpasha/ReadsAlignmentUtils.git"
     GIT_COMMIT_HASH = "8ecbd3a2803b809b8b585a33d88099dc25df22fa"
-=======
-    GIT_URL = "https://github.com/kbaseapps/ReadsAlignmentUtils.git"
-    GIT_COMMIT_HASH = "27548bb1058d7e020b8b352784351eedbe44f128"
->>>>>>> 21a7a1c5
 
     #BEGIN_CLASS_HEADER
 
@@ -229,7 +224,6 @@
            Destination: A numeric value is interpreted as an id and an
            alpha-numeric value as a name and with '/' as obj ref file_path   
            -  Source: file with the path of the sam or bam file to be
-<<<<<<< HEAD
            uploaded library_type   - ‘single_end’ or ‘paired_end’ condition  
            - genome_id      -  workspace id of genome annotation that was
            used to build the alignment read_sample_id -  workspace id of read
@@ -247,23 +241,7 @@
            to String, parameter "validate" of type "boolean" (A boolean - 0
            for false, 1 for true. @range (0, 1)), parameter "ignore" of list
            of String
-=======
-           uploaded library_type   - ???single_end??? or ???paired_end???
-           condition      - genome_id      -  workspace id of genome
-           annotation that was used to build the alignment read_sample_id - 
-           workspace id of read sample used to make the alignment file *) ->
-           structure: parameter "ws_id_or_name" of String, parameter
-           "obj_id_or_name" of String, parameter "file_path" of String,
-           parameter "library_type" of String, parameter "condition" of
-           String, parameter "genome_id" of String, parameter
-           "read_sample_id" of String, parameter "aligned_using" of String,
-           parameter "aligner_version" of String, parameter "aligner_opts" of
-           mapping from String to String, parameter "replicate_id" of String,
-           parameter "platform" of String, parameter "bowtie2_index" of type
-           "ws_bowtieIndex_id", parameter "sampleset_id" of type
-           "ws_Sampleset_id", parameter "mapped_sample_id" of mapping from
-           String to mapping from String to String
->>>>>>> 21a7a1c5
+
         :returns: instance of type "UploadAlignmentOutput" (*  Output from
            uploading a reads alignment  *) -> structure: parameter "obj_ref"
            of String
@@ -372,11 +350,8 @@
 
     def download_alignment(self, ctx, params):
         """
-<<<<<<< HEAD
         Downloads alignment files in .bam, .sam and .bai formats. Also downloads alignment stats *
-=======
-        Downloads .bam and optional .bai and .sam files along with alignment stats *
->>>>>>> 21a7a1c5
+
         :param params: instance of type "DownloadAlignmentParams" (* Required
            input parameters for downloading a reads alignment ws_id_or_name 
            -  Destination: A numeric value is interpreted as an id and an
@@ -388,13 +363,10 @@
            "boolean" (A boolean - 0 for false, 1 for true. @range (0, 1)),
            parameter "downloadSAM" of type "boolean" (A boolean - 0 for
            false, 1 for true. @range (0, 1)), parameter "downloadBAI" of type
-<<<<<<< HEAD
            "boolean" (A boolean - 0 for false, 1 for true. @range (0, 1)),
            parameter "validate" of type "boolean" (A boolean - 0 for false, 1
            for true. @range (0, 1)), parameter "ignore" of list of String
-=======
-           "boolean" (A boolean - 0 for false, 1 for true. @range (0, 1))
->>>>>>> 21a7a1c5
+
         :returns: instance of type "DownloadAlignmentOutput" (*  The output
            of the download method.  *) -> structure: parameter "ws_id" of
            String, parameter "bam_file" of String, parameter "sam_file" of
